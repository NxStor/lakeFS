--- conflicted
+++ resolved
@@ -2,8 +2,9 @@
 
 import (
 	"bytes"
+	"net/http"
+
 	"github.com/treeverse/lakefs/block"
-	"net/http"
 
 	"github.com/treeverse/lakefs/api/gen/restapi/operations/branches"
 
@@ -187,7 +188,6 @@
 	})
 }
 
-<<<<<<< HEAD
 func testBucket(adapter block.Adapter, bucketName string) error {
 	const (
 		dummyKey  = "dummy"
@@ -207,12 +207,8 @@
 	return nil
 }
 
-func (a *Handler) CreateRepositoryHandler() operations.CreateRepositoryHandler {
-	return operations.CreateRepositoryHandlerFunc(func(params operations.CreateRepositoryParams, user *models.User) middleware.Responder {
-=======
 func (a *Handler) CreateRepositoryHandler() repositories.CreateRepositoryHandler {
 	return repositories.CreateRepositoryHandlerFunc(func(params repositories.CreateRepositoryParams, user *models.User) middleware.Responder {
->>>>>>> 31f2fc52
 		err := a.authorize(user, permissions.ManageRepos, repoArn("*"))
 		if err != nil {
 			return repositories.NewCreateRepositoryUnauthorized().WithPayload(responseErrorFrom(err))
@@ -220,7 +216,7 @@
 
 		err = testBucket(a.blockAdapter, swag.StringValue(params.Repository.BucketName))
 		if err != nil {
-			return operations.NewCreateRepositoryBadRequest().
+			return repositories.NewCreateRepositoryBadRequest().
 				WithPayload(responseError("error creating repository: could not access bucket"))
 		}
 		err = a.meta.CreateRepo(swag.StringValue(params.Repository.ID), swag.StringValue(params.Repository.BucketName), params.Repository.DefaultBranch)
@@ -235,13 +231,8 @@
 				WithPayload(responseError("error creating repository"))
 		}
 
-<<<<<<< HEAD
-		return operations.NewCreateRepositoryCreated().WithPayload(&models.Repository{
+		return repositories.NewCreateRepositoryCreated().WithPayload(&models.Repository{
 			BucketName:    repo.GetBucketName(),
-=======
-		return repositories.NewCreateRepositoryCreated().WithPayload(&models.Repository{
-			BucketName:    repo.GetRepoId(),
->>>>>>> 31f2fc52
 			CreationDate:  repo.GetCreationDate(),
 			DefaultBranch: repo.GetDefaultBranch(),
 			ID:            repo.GetRepoId(),
