--- conflicted
+++ resolved
@@ -7,13 +7,60 @@
 
 // Basic Types
 
-<<<<<<< HEAD
-=======
+// DiffType represents a changed state for a given entry (added, removed, changed, conflict)
+type DiffType uint8
+
+//goland:noinspection GoUnusedConst
+const (
+	DiffTypeAdded DiffType = iota
+	DiffTypeRemoved
+	DiffTypeChanged
+	DiffTypeConflict
+)
+
+// function/methods receiving the following basic types could assume they passed validation
+type (
+	// StorageNamespace is the URI to the storage location
+	StorageNamespace string
+
+	// RepositoryID is an identifier for a repo
+	RepositoryID string
+
+	// Path represents a logical path for an entry
+	Path string
+
+	// Ref could be a commit ID, a branch name, a Tag
+	Ref string
+
+	// TagID represents a named tag pointing at a commit
+	TagID string
+
+	// CommitID is a content addressable hash representing a Commit object
+	CommitID string
+
+	// BranchID is an identifier for a branch
+	BranchID string
+
+	// TreeID represents a snapshot of the tree, referenced by a commit
+	TreeID string
+
+	// StagingToken represents a namespace for writes to apply as uncommitted
+	StagingToken string
+
+	// CommonPrefix represents a path prefixing one or more Entry objects
+	CommonPrefix string
+)
+
 // Repository represents repository metadata
 type Repository struct {
 	StorageNamespace StorageNamespace
 	CreationDate     time.Time
-	DefaultBranch    BranchID
+	DefaultBranchID  BranchID
+}
+
+type RepositoryRecord struct {
+	RepositoryID
+	*Repository
 }
 
 // Entry represents metadata or a given object (modified date, physical address, etc)
@@ -22,6 +69,12 @@
 	Address      string
 	Metadata     map[string]string
 	ETag         string
+}
+
+// EntryRecord holds Path with the associated Entry information
+type EntryRecord struct {
+	Path string
+	*Entry
 }
 
 // Commit represents commit metadata (author, time, tree ID)
@@ -34,101 +87,13 @@
 	Metadata     map[string]string
 }
 
-// Branch is a pointer to a commit.
-type Branch struct {
-	CommitID CommitID
-	// nolint: structcheck, unused
-	stagingToken StagingToken
-}
-
->>>>>>> 95052885
-// DiffType represents a changed state for a given entry (added, removed, changed, conflict)
-type DiffType uint8
-
-//goland:noinspection GoUnusedConst
-const (
-	DiffTypeAdded DiffType = iota
-	DiffTypeRemoved
-	DiffTypeChanged
-	DiffTypeConflict
-)
-
-// function/methods receiving the following basic types could assume they passed validation
-type (
-	// StorageNamespace is the URI to the storage location
-	StorageNamespace string
-
-	// RepositoryID is an identifier for a repo
-	RepositoryID string
-
-	// Path represents a logical path for an entry
-	Path string
-
-	// Ref could be a commit ID, a branch name, a Tag
-	Ref string
-
-	// TagID represents a named tag pointing at a commit
-	TagID string
-
-	// CommitID is a content addressable hash representing a Commit object
-	CommitID string
-
-	// BranchID is an identifier for a branch
-	BranchID string
-
-	// TreeID represents a snapshot of the tree, referenced by a commit
-	TreeID string
-
-	// StagingToken represents a namespace for writes to apply as uncommitted
-	StagingToken string
-
-	// CommonPrefix represents a path prefixing one or more Entry objects
-	CommonPrefix string
-)
-
-// Repository represents repository metadata
-type Repository struct {
-	StorageNamespace StorageNamespace
-	CreationDate     time.Time
-	DefaultBranchID  BranchID
-}
-
-type RepositoryRecord struct {
-	RepositoryID
-	*Repository
-}
-
-// Entry represents metadata or a given object (modified date, physical address, etc)
-type Entry struct {
-	LastModified time.Time
-	Address      string
-	Metadata     map[string]string
-	ETag         string
-}
-
-// EntryRecord holds Path with the associated Entry information
-type EntryRecord struct {
-	Path string
-	*Entry
-}
-
-// Commit represents commit metadata (author, time, tree ID)
-type Commit struct {
-	Committer    string
-	Message      string
-	TreeID       TreeID
-	CreationDate time.Time
-	Parents      []CommitID
-	Metadata     map[string]string
-}
-
 // CommitRecords holds CommitID with the associated Commit data
 type CommitRecord struct {
 	CommitID
 	*Commit
 }
 
-// Branch is a pointer to a commit.
+// Branch is a pointer to a commit
 type Branch struct {
 	CommitID CommitID
 	// nolint: structcheck, unused
